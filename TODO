--- conflicted
+++ resolved
@@ -9,13 +9,8 @@
 29  Allow more interactivity -- detect remote prompts and passthru to user
 31  Figure out how to deal with the use of different @hosts lists when running
     more than one command in a single session.
-<<<<<<< HEAD
-32  Glob patterns on put() and download(), like put('*.html', 'to/some/path')
 33  When imported instead of ran via 'fab' (and/or controllable via option),
     raise an exception instead of calling sys.exit().
 34  Put in optional (or default w/ option) timeouts for operations (or make
     sure existing network timeouts work correctly)
-35  Figure out convenient way for users to set per-host passwords beforehand
-=======
-33  *
->>>>>>> 0c541928
+35  Figure out convenient way for users to set per-host passwords beforehand